--- conflicted
+++ resolved
@@ -48,12 +48,7 @@
 pylint = "^3.3.6"
 flake8-pyproject = "^1.2.3"
 httpx = "^0.28.1"
-<<<<<<< HEAD
-python-keycloak = ">=5.3.1,<6.0"
-ovh = "^1.2.0"
-=======
 python-keycloak = ">=5.5.0"
->>>>>>> 93be87f4
 
 [tool.poetry.group.dev]
 optional = true
