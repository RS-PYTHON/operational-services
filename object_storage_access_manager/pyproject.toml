--- conflicted
+++ resolved
@@ -1,10 +1,3 @@
-<<<<<<< HEAD
-=======
-[project]
-name = "rs-osam"
-version = "0.1.0"
-
->>>>>>> 5cff0851
 [tool.poetry]
 name = "rs-osam"
 version = "0.0.0"
